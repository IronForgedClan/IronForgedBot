--- conflicted
+++ resolved
@@ -20,14 +20,11 @@
 from ironforgedbot.common.helpers import (
     calculate_percentage,
     find_emoji,
-<<<<<<< HEAD
-=======
     normalize_discord_string,
     validate_member_has_role,
     validate_playername,
     validate_protected_request,
     validate_user_request,
->>>>>>> 12342251
 )
 from ironforgedbot.common.ranks import (
     RANK_POINTS,
@@ -37,17 +34,11 @@
     get_rank_from_points,
 )
 from ironforgedbot.common.responses import (
-<<<<<<< HEAD
-    build_error_message_string,
-    build_response_embed,
-)
-=======
     build_response_embed,
     send_error_response,
 )
 from ironforgedbot.common.roles import ROLES
 from ironforgedbot.storage.data import BOSSES, CLUES, RAIDS, SKILLS
->>>>>>> 12342251
 from ironforgedbot.storage.sheets import SheetsStorage
 from ironforgedbot.storage.types import IngotsStorage, Member, StorageError
 from ironforgedbot.tasks.activity import check_activity, check_activity_reminder
@@ -103,7 +94,6 @@
     """
 
     def __init__(
-<<<<<<< HEAD
             self,
             *,
             intents: discord.Intents,
@@ -113,17 +103,6 @@
             wom_api_key: str,
             wom_group_id: int,
             storage: IngotsStorage
-=======
-        self,
-        *,
-        intents: discord.Intents,
-        upload: bool,
-        guild: discord.Object,
-        ranks_update_channel: str,
-        wom_client: wom.Client,
-        wom_group_id: int,
-        storage: IngotsStorage,
->>>>>>> 12342251
     ):
         super().__init__(intents=intents)
         self.discord_guild = None
@@ -159,6 +138,7 @@
         scheduler = BackgroundScheduler()
 
         # Use 'interval' with minutes | seconds = x for testing or next_run_time=datetime.now()
+        # from datetime import datetime
         scheduler.add_job(
             refresh_ranks,
             "cron",
@@ -181,7 +161,6 @@
         )
 
         scheduler.add_job(
-<<<<<<< HEAD
                 check_activity,
                 "cron",
                 args=[self.discord_guild, self.ranks_update_channel, loop, self.wom_api_key, self.wom_group_id, self.storage],
@@ -190,23 +169,6 @@
                 minute=0,
                 second=0,
                 timezone="UTC"
-=======
-            check_activity,
-            "cron",
-            args=[
-                self.discord_guild,
-                self.ranks_update_channel,
-                loop,
-                self.wom_client,
-                self.wom_group_id,
-                self.storage,
-            ],
-            day_of_week="mon",
-            hour=1,
-            minute=0,
-            second=0,
-            timezone="UTC",
->>>>>>> 12342251
         )
         scheduler.start()
 
@@ -1361,7 +1323,6 @@
     intents = discord.Intents.default()
     intents.members = True
     guild = discord.Object(id=init_config.get("GUILDID"))
-<<<<<<< HEAD
 
     storage_client: IngotsStorage = SheetsStorage.from_account_file("service.json", init_config.get("SHEETID"))
 
@@ -1373,23 +1334,6 @@
             wom_api_key=init_config.get("WOM_API_KEY"),
             wom_group_id=int(init_config.get("WOM_GROUP_ID")),
             storage=storage_client
-=======
-    wom_client = wom.Client(
-        api_key=init_config.get("WOM_API_KEY"), user_agent="IronForged"
-    )
-    storage_client: IngotsStorage = SheetsStorage.from_account_file(
-        "service.json", init_config.get("SHEETID")
-    )
-
-    client = DiscordClient(
-        intents=intents,
-        upload=args.upload_commands,
-        guild=guild,
-        ranks_update_channel=init_config.get("RANKS_UPDATE_CHANNEL"),
-        wom_client=wom_client,
-        wom_group_id=int(init_config.get("WOM_GROUP_ID")),
-        storage=storage_client,
->>>>>>> 12342251
     )
     tree = discord.app_commands.CommandTree(client)
 
