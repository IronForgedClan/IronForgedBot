--- conflicted
+++ resolved
@@ -4,12 +4,9 @@
 import os
 import random
 import sys
-<<<<<<< HEAD
 from typing import Dict, Optional
-=======
 from logging.handlers import RotatingFileHandler
 from typing import Dict
->>>>>>> dcaecc38
 
 import discord
 import wom
@@ -17,19 +14,16 @@
 from discord import app_commands
 from reactionmenu import ViewButton, ViewMenu
 
-<<<<<<< HEAD
 from ironforgedbot.commands.hiscore.calculator import score_info
 from ironforgedbot.commands.hiscore.constants import (
     EMPTY_SPACE,
 )
 from ironforgedbot.common.emoji import (
-=======
 from ironforgedbot.commands.hiscore.calculator import score_total
 from ironforgedbot.commands.roster.roster import cmd_roster
 from ironforgedbot.common.helpers import (
     normalize_discord_string,
     calculate_percentage,
->>>>>>> dcaecc38
     find_emoji,
 )
 from ironforgedbot.common.helpers import (
@@ -202,59 +196,32 @@
         # Description only sets the brief description.
         # Arg descriptions are pulled from function definition.
         score_command = app_commands.Command(
-<<<<<<< HEAD
             name="score",
             description="Compute your score, or the score of another member.",
             callback=self.score,
             nsfw=False,
             parent=None,
             auto_locale_strings=True,
-=======
-                name="score",
-                description="Compute clan score for a player.",
-                callback=self.score,
-                nsfw=False,
-                parent=None,
-                auto_locale_strings=True,
->>>>>>> dcaecc38
         )
         self._tree.add_command(score_command)
 
         breakdown_command = app_commands.Command(
-<<<<<<< HEAD
             name="breakdown",
             description="View your score breakdown, or the breakdown of another member.",
             callback=self.breakdown,
             nsfw=False,
             parent=None,
             auto_locale_strings=True,
-=======
-                name="breakdown",
-                description="Get full breakdown of score for a player.",
-                callback=self.breakdown,
-                nsfw=False,
-                parent=None,
-                auto_locale_strings=True,
->>>>>>> dcaecc38
         )
         self._tree.add_command(breakdown_command)
 
         ingots_command = app_commands.Command(
-<<<<<<< HEAD
             name="ingots",
             description="View your ingot balance, or the balance of another member.",
             callback=self.ingots,
             nsfw=False,
             parent=None,
             auto_locale_strings=True,
-=======
-                name="ingots",
-                description="View current ingots for a player.",
-                callback=self.ingots,
-                nsfw=False,
-                parent=None,
-                auto_locale_strings=True,
->>>>>>> dcaecc38
         )
         self._tree.add_command(ingots_command)
 
@@ -328,11 +295,9 @@
         )
         self._tree.add_command(syncmembers_command)
 
-<<<<<<< HEAD
     async def score(
         self, interaction: discord.Interaction, player: Optional[str] = None
     ):
-=======
         roster_command = app_commands.Command(
                 name="roster",
                 description="Builds an even roster from signups.",
@@ -354,14 +319,12 @@
         await cmd_roster(interaction, message_url, self._discord_client.discord_guild, self._storage_client)
 
     async def score(self, interaction: discord.Interaction, player: str):
->>>>>>> dcaecc38
         """Compute clan score for a Runescape player name.
 
         Arguments:
             interaction: Discord Interaction from CommandTree.
             player: Runescape playername to look up score for.
         """
-<<<<<<< HEAD
 
         await interaction.response.defer(thinking=True)
 
@@ -372,12 +335,11 @@
             member, player = validate_user_request(interaction, player)
         except (ReferenceError, ValueError) as error:
             await send_error_response(interaction, str(error))
-=======
+
         if not validate_player_name(player):
             await interaction.response.send_message(
                     build_error_message_string("RSNs can not be longer than 12 characters.")
             )
->>>>>>> dcaecc38
             return
 
         logging.info(
@@ -461,7 +423,6 @@
             interaction: Discord Interaction from CommandTree.
             (optional) player: Runescape username to break down clan score for.
         """
-<<<<<<< HEAD
 
         await interaction.response.defer(thinking=True)
 
@@ -472,12 +433,10 @@
             member, player = validate_user_request(interaction, player)
         except (ReferenceError, ValueError) as error:
             await send_error_response(interaction, str(error))
-=======
         if not validate_player_name(player):
             await interaction.response.send_message(
                     "FAILED_PRECONDITION: RSNs can only be 12 characters long."
             )
->>>>>>> dcaecc38
             return
 
         logging.info(
@@ -527,9 +486,7 @@
                 ),
                 value=f"{EMPTY_SPACE}{rank_point_threshold:,}+ points",
                 inline=False,
-            )
-
-<<<<<<< HEAD
+
         if rank_name != RANKS.MYTH.value:
             next_rank_name = get_next_rank_from_points(points_total)
             next_rank_point_threshold = RANK_POINTS[next_rank_name.upper()].value
@@ -547,11 +504,6 @@
             f"{rank_icon} {member.display_name} | Skilling Points",
             f"Breakdown of **{skill_points:,}** points awarded for skill xp.",
             rank_color,
-=======
-        output += (
-                f"Total Skill Points: {skill_points:,} "
-                + f"({calculate_percentage(skill_points, total_points)}% of total)\n\n"
->>>>>>> dcaecc38
         )
 
         ordered_skills = sorted(data.skills, key=lambda x: x["display_order"])
@@ -564,20 +516,13 @@
                 inline=True,
             )
 
-<<<<<<< HEAD
         # empty field to maintain layout
         skill_breakdown_embed.add_field(
             name="",
             value="",
             inline=True,
-=======
-        output += (
-                f"Total Minigame & Bossing Points: {activity_points} "
-                + f"({calculate_percentage(activity_points, total_points)}% of total)\n\n"
->>>>>>> dcaecc38
-        )
-
-<<<<<<< HEAD
+        )
+
         # There is a 25 field limit on embeds, so we need to paginate.
         # As not every player has kc on every boss we don't need to show
         # all bosses, so this won't be as bad for some players.
@@ -659,17 +604,6 @@
             clue_breakdown_embed.add_field(
                 name=f"{clue_icon} {clue['points']:,} points",
                 value=f"{EMPTY_SPACE}{clue['kc']:,} {clue.get("display_name", clue['name'])}",
-=======
-        rank_icon = find_emoji(
-                self._discord_client.emojis, get_rank_from_points(total_points)
-        )
-
-        with open(path, "rb") as f:
-            discord_file = discord.File(f, filename="breakdown.txt")
-            await interaction.followup.send(
-                    f"Total Points for {player}: {total_points} {rank_icon}",
-                    file=discord_file,
->>>>>>> dcaecc38
             )
 
         clue_breakdown_embed.description = f"Breakdown of **{clue_point_counter:,}** points awarded for cluescroll completions."
@@ -703,7 +637,6 @@
             interaction: Discord Interaction from CommandTree.
             (optional) player: Runescape username to view ingot count for.
         """
-<<<<<<< HEAD
 
         await interaction.response.defer(thinking=True)
 
@@ -714,12 +647,6 @@
             _, player = validate_user_request(interaction, player)
         except (ReferenceError, ValueError) as error:
             await send_error_response(interaction, str(error))
-=======
-        if not validate_player_name(player):
-            await interaction.response.send_message(
-                    "FAILED_PRECONDITION: RSNs can only be 12 characters long."
-            )
->>>>>>> dcaecc38
             return
 
         logging.info(
@@ -757,7 +684,7 @@
             player: Runescape username to add ingots to.
             ingots: number of ingots to add to this player.
         """
-<<<<<<< HEAD
+
         await interaction.response.defer()
 
         try:
@@ -767,44 +694,12 @@
         except (ReferenceError, ValueError) as error:
             logging.info(
                 f"Member '{interaction.user.display_name}' tried addingingots does not have permission"
-=======
-        # interaction.user can be a User or Member, but we can only
-        # rely on permission checking for a Member.
-        caller = interaction.user
-        if isinstance(caller, discord.User):
-            await interaction.response.send_message(
-                    f"PERMISSION_DENIED: {caller.name} is not in this guild."
-            )
-            return
-
-        if not check_role(caller, "Leadership"):
-            await interaction.response.send_message(
-                    f"PERMISSION_DENIED: {caller.name} is not in a leadership role."
-            )
-            return
-
-        if not validate_player_name(player):
-            await interaction.response.send_message(
-                    "FAILED_PRECONDITION: RSNs can only be 12 characters long."
->>>>>>> dcaecc38
             )
             await send_error_response(interaction, str(error))
             return
 
-<<<<<<< HEAD
         logging.info(
             f"Handling '/addingots player:{player} ingots:{ingots} reason:{reason}' on behalf of {interaction.user.display_name}"
-=======
-        if caller.nick is None:
-            await interaction.response.send_message(
-                    "FAILED_PRECONDITION: caller does not have a nickname set."
-            )
-            return
-
-        caller = normalize_discord_string(caller.nick).lower()
-        logging.info(
-                f"Handling '/addingots player:{player} ingots:{ingots} reason:{reason}' on behalf of {caller}"
->>>>>>> dcaecc38
         )
 
         try:
@@ -848,33 +743,12 @@
             player: Comma-separated list of Runescape usernames to add ingots to.
             ingots: number of ingots to add to this player.
         """
-<<<<<<< HEAD
 
         await interaction.response.defer()
 
         try:
             _, caller = validate_protected_request(
                 interaction, interaction.user.display_name, ROLES.LEADERSHIP
-=======
-        # interaction.user can be a User or Member, but we can only
-        # rely on permission checking for a Member.
-        caller = interaction.user
-        if isinstance(caller, discord.User):
-            await interaction.response.send_message(
-                    f"PERMISSION_DENIED: {caller.name} is not in this guild."
-            )
-            return
-
-        if not check_role(caller, "Leadership"):
-            await interaction.response.send_message(
-                    f"PERMISSION_DENIED: {caller.name} is not in a leadership role."
-            )
-            return
-
-        if caller.nick is None:
-            await interaction.response.send_message(
-                    "FAILED_PRECONDITION: caller does not have a nickname set."
->>>>>>> dcaecc38
             )
         except (ReferenceError, ValueError) as error:
             logging.info(
@@ -890,18 +764,10 @@
         player_names = players.split(",")
         player_names = [player.strip() for player in player_names]
         for player in player_names:
-<<<<<<< HEAD
             try:
                 validate_playername(player)
             except ValueError as error:
                 await send_error_response(interaction, str(error))
-=======
-            if not validate_player_name(player):
-                await interaction.followup.send(
-                        f"FAILED_PRECONDITION: {player} is longer than 12 characters."
-                )
-                return
->>>>>>> dcaecc38
 
         try:
             members = self._storage_client.read_members()
@@ -961,7 +827,7 @@
             player: Runescape username to view ingot count for.
             ingots: New ingot count for this user.
         """
-<<<<<<< HEAD
+
         await interaction.response.defer()
 
         try:
@@ -971,40 +837,10 @@
         except (ReferenceError, ValueError) as error:
             logging.info(
                 f"Member '{interaction.user.display_name}' tried updateingots but does not have permission"
-=======
-        # interaction.user can be a User or Member, but we can only
-        # rely on permission checking for a Member.
-        caller = interaction.user
-        if isinstance(caller, discord.User):
-            await interaction.response.send_message(
-                    f"PERMISSION_DENIED: {caller.name} is not in this guild."
-            )
-            return
-
-        if not check_role(caller, "Leadership"):
-            await interaction.response.send_message(
-                    f"PERMISSION_DENIED: {caller.name} is not in a leadership role."
-            )
-            return
-
-        if not validate_player_name(player):
-            await interaction.response.send_message(
-                    "FAILED_PRECONDITION: RSNs can only be 12 characters long."
->>>>>>> dcaecc38
             )
             await send_error_response(interaction, str(error))
             return
 
-<<<<<<< HEAD
-=======
-        if caller.nick is None:
-            await interaction.response.send_message(
-                    "FAILED_PRECONDITION: caller does not have a nickname set."
-            )
-            return
-
-        caller = normalize_discord_string(caller.nick).lower()
->>>>>>> dcaecc38
         logging.info(
                 f"Handling '/updateingots player:{player} ingots:{ingots} reason:{reason}' on behalf of {caller}"
         )
@@ -1043,7 +879,7 @@
                 purchasing, and 'choose_winner' will choose a winner & display
                 their winnings (alongside clearing storage for the next raffle).
         """
-<<<<<<< HEAD
+
         await interaction.response.defer()
 
         try:
@@ -1053,11 +889,6 @@
         except (ReferenceError, ValueError) as error:
             logging.info(
                 f"Member '{interaction.user.display_name}' tried raffleadmin but does not have permission"
-=======
-        if interaction.user.display_name is None:
-            await interaction.response.send_message(
-                    f"FAILED_PRECONDITION: caller does not have a nickname set."
->>>>>>> dcaecc38
             )
             await send_error_response(interaction, str(error))
             return
@@ -1066,26 +897,6 @@
                 f"Handling '/raffleadmin {subcommand}' on behalf of "
                 f"{normalize_discord_string(interaction.user.display_name).lower()}"
         )
-<<<<<<< HEAD
-=======
-        await interaction.response.defer()
-
-        # interaction.user can be a User or Member, but we can only
-        # rely on permission checking for a Member.
-        caller = interaction.user
-        if isinstance(caller, discord.User):
-            await interaction.followup.send(
-                    f"PERMISSION_DENIED: {caller.name} is not in this guild."
-            )
-            return
-
-        if not check_role(caller, "Leadership"):
-            await interaction.followup.send(
-                    f"PERMISSION_DENIED: {caller.name} is not in a leadership role."
-            )
-            return
->>>>>>> dcaecc38
-
         if subcommand.lower() == "start_raffle":
             await self._start_raffle(interaction)
         elif subcommand.lower() == "end_raffle":
@@ -1145,15 +956,9 @@
 
         try:
             members = self._storage_client.read_members()
-<<<<<<< HEAD
         except StorageError as error:
             await send_error_response(
                 interaction, f"Encountered error reading current members: {error}"
-=======
-        except StorageError as e:
-            await interaction.followup.send(
-                    f"Encountered error reading current members: {e}"
->>>>>>> dcaecc38
             )
             return
 
@@ -1183,41 +988,20 @@
             self._storage_client.delete_raffle_tickets(
                     normalize_discord_string(interaction.user.display_name).lower()
             )
-<<<<<<< HEAD
         except StorageError as error:
             await send_error_response(
                 interaction, f"Encountered error clearing ticket storage: {error}"
-=======
-        except StorageError as e:
-            await interaction.followup.send(
-                    f"Encountered error clearing ticket storage: {e}"
->>>>>>> dcaecc38
             )
             return
 
     async def raffletickets(self, interaction: discord.Interaction):
         """View calling user's current raffle ticket count."""
 
-<<<<<<< HEAD
         await interaction.response.defer(thinking=True)
 
         try:
             _, caller = validate_user_request(
                 interaction, interaction.user.display_name
-=======
-        # interaction.user can be a User or Member, but we can only
-        # rely on permission checking for a Member.
-        caller = interaction.user
-        if isinstance(caller, discord.User):
-            await interaction.followup.send(
-                    f"PERMISSION_DENIED: {caller.name} is not in this guild."
-            )
-            return
-
-        if caller.nick is None:
-            await interaction.followup.send(
-                    f"FAILED_PRECONDITION: {caller.name} does not have a nickname set."
->>>>>>> dcaecc38
             )
         except (ReferenceError, ValueError) as error:
             await send_error_response(interaction, str(error))
@@ -1227,42 +1011,25 @@
 
         try:
             member = self._storage_client.read_member(caller)
-<<<<<<< HEAD
         except StorageError as error:
             await send_error_response(
                 interaction, f"Encountered error reading member from storage: {error}"
-=======
-        except StorageError as e:
-            await interaction.followup.send(
-                    f"Encountered error reading member from storage: {e}"
->>>>>>> dcaecc38
             )
             return
 
         if member is None:
-<<<<<<< HEAD
             await send_error_response(
                 interaction,
                 f"{caller} not found in storage, please reach out to leadership.",
-=======
-            await interaction.followup.send(
-                    f"{caller} not found in storage, please reach out to leadership."
->>>>>>> dcaecc38
             )
             return
 
         try:
             current_tickets = self._storage_client.read_raffle_tickets()
-<<<<<<< HEAD
         except StorageError as error:
             await send_error_response(
                 interaction,
                 f"Encountered error reading raffle tickets from storage: {error}",
-=======
-        except StorageError as e:
-            await interaction.followup.send(
-                    f"Encountered error reading raffle tickets from storage: {e}"
->>>>>>> dcaecc38
             )
             return
 
@@ -1278,24 +1045,9 @@
         """Use ingots to buy tickets. Tickets cost 5000 ingots each."""
         await interaction.response.defer()
 
-<<<<<<< HEAD
         try:
             _, caller = validate_user_request(
                 interaction, interaction.user.display_name
-=======
-        # interaction.user can be a User or Member, but we can only
-        # rely on permission checking for a Member.
-        caller = interaction.user
-        if isinstance(caller, discord.User):
-            await interaction.followup.send(
-                    f"PERMISSION_DENIED: {caller.name} is not in this guild."
-            )
-            return
-
-        if caller.nick is None:
-            await interaction.followup.send(
-                    f"FAILED_PRECONDITION: {caller.name} does not have a nickname set."
->>>>>>> dcaecc38
             )
         except (ReferenceError, ValueError) as error:
             await send_error_response(interaction, str(error))
@@ -1305,55 +1057,33 @@
 
         try:
             ongoing_raffle = self._storage_client.read_raffle()
-<<<<<<< HEAD
         except StorageError as error:
             await send_error_response(
                 interaction,
                 f"Encountered error reading raffle status from storage: {error}",
-=======
-        except StorageError as e:
-            await interaction.followup.send(
-                    f"Encountered error reading raffle status from storage: {e}"
->>>>>>> dcaecc38
             )
             return
 
         if not ongoing_raffle:
-<<<<<<< HEAD
             await send_error_response(
                 interaction,
                 "FAILED_PRECONDITION: There is no ongoing raffle; tickets cannot be bought.",
-=======
-            await interaction.followup.send(
-                    f"FAILED_PRECONDITION: There is no ongoing raffle; tickets cannot be bought."
->>>>>>> dcaecc38
             )
             return
 
         # First, read member to get Discord ID & ingot count
         try:
             member = self._storage_client.read_member(caller)
-<<<<<<< HEAD
         except StorageError as error:
             await send_error_response(
                 interaction, f"Encountered error reading member from storage: {error}"
-=======
-        except StorageError as e:
-            await interaction.followup.send(
-                    f"Encountered error reading member from storage: {e}"
->>>>>>> dcaecc38
             )
             return
 
         if member is None:
-<<<<<<< HEAD
             await send_error_response(
                 interaction,
                 f"{caller} not found in storage, please reach out to leadership.",
-=======
-            await interaction.followup.send(
-                    f"{caller} not found in storage, please reach out to leadership."
->>>>>>> dcaecc38
             )
             return
 
@@ -1373,29 +1103,17 @@
             self._storage_client.update_members(
                     [member], caller, note="Bought raffle tickets"
             )
-<<<<<<< HEAD
         except StorageError as error:
             await send_error_response(
                 interaction, f"Encountered error updating member ingot count: {error}"
-=======
-        except StorageError as e:
-            await interaction.followup.send(
-                    f"Encountered error updating member ingot count: {e}"
->>>>>>> dcaecc38
             )
             return
 
         try:
             self._storage_client.add_raffle_tickets(member.id, tickets)
-<<<<<<< HEAD
         except StorageError as error:
             await send_error_response(
                 interaction, f"Encountered error adding raffle tickets: {error}"
-=======
-        except StorageError as e:
-            await interaction.followup.send(
-                    f"Encountered error adding raffle tickets: {e}"
->>>>>>> dcaecc38
             )
 
             return
@@ -1405,7 +1123,6 @@
         )
 
     async def syncmembers(self, interaction: discord.Interaction):
-<<<<<<< HEAD
         await interaction.response.defer()
 
         try:
@@ -1415,25 +1132,6 @@
         except (ReferenceError, ValueError) as error:
             logging.info(
                 f"Member '{interaction.user.display_name}' tried syncmembers but does not have permission"
-=======
-        output = ""
-        mutator = interaction.user
-        if isinstance(mutator, discord.User):
-            await interaction.response.send_message(
-                    f"PERMISSION_DENIED: {mutator.name} is not in this guild."
-            )
-            return
-
-        if not check_role(mutator, "Leadership"):
-            await interaction.response.send_message(
-                    f"PERMISSION_DENIED: {mutator.name} is not in a leadership role."
-            )
-            return
-
-        if mutator.nick is None:
-            await interaction.response.send_message(
-                    f"FAILED_PRECONDITION: caller does not have a nickname set."
->>>>>>> dcaecc38
             )
             await send_error_response(interaction, str(error))
             return
@@ -1446,17 +1144,10 @@
         # First, read all members from Discord.
         members = []
         member_ids = []
-<<<<<<< HEAD
 
         assert interaction.guild is not None
         for member in interaction.guild.members:
             if validate_member_has_role(member, ROLES.MEMBER):
-=======
-        for member in self._discord_client.get_guild(
-                self._discord_client.guild.id
-        ).members:
-            if check_role(member, "Member"):
->>>>>>> dcaecc38
                 members.append(member)
                 member_ids.append(member.id)
 
