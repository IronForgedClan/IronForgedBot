import asyncio
import datetime
import logging
from typing import Optional

import discord
import wom
from wom import Skills, Period, GroupRole
from wom.models import GroupDetail, GroupMembership

from ironforgedbot.common.helpers import (
    get_all_discord_members,
    fit_log_lines_into_discord_messages,
)
from ironforgedbot.storage.types import IngotsStorage, StorageError
from ironforgedbot.tasks import can_start_task, _send_discord_message_plain

logger = logging.getLogger(__name__)

DEFAULT_WOM_LIMIT = 50
MONTHLY_EXP_THRESHOLD = 100_000


<<<<<<< HEAD
def check_activity_reminder(
=======
def job_check_activity_reminder(
>>>>>>> ce75d96b
    guild: discord.Guild,
    updates_channel_name: str,
    loop: asyncio.BaseEventLoop,
    storage: IngotsStorage,
):
    updates_channel = can_start_task(guild, updates_channel_name)
    if updates_channel is None:
        logger.error("Miss-configured task check_activity_reminder")
        return

    try:
        absentees = storage.get_absentees()
    except StorageError as e:
        logger.error(f"Failed to read absentees list: {e}")
        return

    message = (
        f"REMINDER: Going to execute weekly activity check in one hour, "
        f"currently ignoring {len(absentees)} members. Update if necessary."
    )
    asyncio.run_coroutine_threadsafe(
        _send_discord_message_plain(updates_channel, message), loop
    )

    lines = []
    for absentee, date in absentees.items():
        lines.append(f"{absentee}, added on {date}")

    discord_messages = fit_log_lines_into_discord_messages(lines)
    for msg in discord_messages:
        asyncio.run_coroutine_threadsafe(
            _send_discord_message_plain(updates_channel, msg), loop
        )


<<<<<<< HEAD
def check_activity(
=======
def job_check_activity(
>>>>>>> ce75d96b
    guild: discord.Guild,
    updates_channel_name: str,
    loop: asyncio.BaseEventLoop,
    wom_api_key: str,
    wom_group_id: int,
    storage: IngotsStorage,
):
    updates_channel = can_start_task(guild, updates_channel_name)
    if updates_channel is None:
        logger.error("Miss-configured task check_activity")
        return

    try:
        absentees = storage.get_absentees()
    except StorageError as e:
        logger.error(f"Failed to read absentees list: {e}")
        return

    all_members = get_all_discord_members(guild)
    known_absentees = []
    for absentee in absentees.keys():
        known_absentees.append(absentee.lower())

    asyncio.run_coroutine_threadsafe(
        _send_discord_message_plain(
            updates_channel,
            f"Starting weekly activity check for {len(all_members)} members "
            f"with the threshold {int(MONTHLY_EXP_THRESHOLD / 1_000)}k/month",
        ),
        loop,
    )
    future = asyncio.run_coroutine_threadsafe(
        _find_inactive_users(
            wom_api_key, wom_group_id, updates_channel, known_absentees
        ),
        loop,
    )
    results = future.result()
    if results is None:
        return

    results = {k: v for k, v in sorted(results.items(), key=lambda item: item[1])}
    discord_messages = fit_log_lines_into_discord_messages(results.keys())
    for msg in discord_messages:
        asyncio.run_coroutine_threadsafe(
            _send_discord_message_plain(updates_channel, msg), loop
        )

    asyncio.run_coroutine_threadsafe(
        _send_discord_message_plain(
            updates_channel,
            f"Finished weekly activity check, found {len(results)} under-performers "
            f"and {len(absentees)} known absentees",
        ),
        loop,
    )


async def _find_inactive_users(
    wom_api_key: str, wom_group_id: int, updates_channel, absentees: list[str]
):
    wom_client = wom.Client(api_key=wom_api_key, user_agent="IronForged")
    await wom_client.start()
    is_done = False
    offset = 0
    results = {}
    wom_grop_result = await wom_client.groups.get_details(wom_group_id)
    if wom_grop_result.is_ok:
        wom_group = wom_grop_result.unwrap()
    else:
        message = f"Got error, fetching WOM group: {wom_grop_result.unwrap_err()}"
        logger.error(message)
        await updates_channel.send(content=message)
        return None

    while not is_done:
        result = await wom_client.groups.get_gains(
            wom_group_id,
            metric=Skills.Overall,
            period=Period.Month,
            limit=DEFAULT_WOM_LIMIT,
            offset=offset,
        )
        if result.is_ok:
            offset += DEFAULT_WOM_LIMIT
            details = result.unwrap()
            for member_gains in details:
                if member_gains.data.gained < MONTHLY_EXP_THRESHOLD:
                    wom_member = _find_wom_member(wom_group, member_gains.player.id)
                    if wom_member is None:
                        continue

                    if wom_member.player.username.lower() in absentees:
                        continue

                    if wom_member.membership.role is None:
                        role = "Unknown"
                    elif wom_member.membership.role == GroupRole.Helper:
                        role = "Alt"
                    elif wom_member.membership.role == GroupRole.Dogsbody:
                        continue
                    elif wom_member.membership.role == GroupRole.Gold:
                        role = "Staff"
                    elif wom_member.membership.role == GroupRole.Collector:
                        role = "Mod"
                    else:
                        role = str(wom_member.membership.role).title()

                    days_since_progression = (
                        datetime.datetime.now() - member_gains.player.last_changed_at
                    ).days
                    data = (
                        f"{member_gains.player.username} ({role}) gained {int(member_gains.data.gained / 1_000)}k, "
                        f"last progressed {days_since_progression} days ago "
                        f"({member_gains.player.last_changed_at.strftime('%Y-%m-%d')})"
                    )
                    results[data] = member_gains.data.gained

            if len(details) < DEFAULT_WOM_LIMIT:
                is_done = True
        else:
            message = f"Got error, fetching gains from WOM: {result.unwrap_err()}"
            logger.error(message)
            await updates_channel.send(content=message)
            return None

    await wom_client.close()
    return results


def _find_wom_member(group: GroupDetail, player_id: int) -> Optional[GroupMembership]:
    for member in group.memberships:
        if member.player.id == player_id:
            return member

    return None<|MERGE_RESOLUTION|>--- conflicted
+++ resolved
@@ -21,11 +21,7 @@
 MONTHLY_EXP_THRESHOLD = 100_000
 
 
-<<<<<<< HEAD
-def check_activity_reminder(
-=======
 def job_check_activity_reminder(
->>>>>>> ce75d96b
     guild: discord.Guild,
     updates_channel_name: str,
     loop: asyncio.BaseEventLoop,
@@ -61,11 +57,7 @@
         )
 
 
-<<<<<<< HEAD
-def check_activity(
-=======
 def job_check_activity(
->>>>>>> ce75d96b
     guild: discord.Guild,
     updates_channel_name: str,
     loop: asyncio.BaseEventLoop,
