--- conflicted
+++ resolved
@@ -14,11 +14,7 @@
 logger = logging.getLogger(__name__)
 
 
-<<<<<<< HEAD
-def refresh_ranks(
-=======
 def job_refresh_ranks(
->>>>>>> ce75d96b
     guild: discord.Guild, updates_channel_name: str, loop: asyncio.BaseEventLoop
 ):
     updates_channel = can_start_task(guild, updates_channel_name)
