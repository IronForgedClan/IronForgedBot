--- conflicted
+++ resolved
@@ -47,6 +47,8 @@
     except Exception as e:
         return await send_error_response(interaction, str(e))
 
+    display_name = member.display_name if member is not None else player
+
     try:
         data = score_info(player)
     except RuntimeError as error:
@@ -69,7 +71,6 @@
     if rank_name == RANKS.GOD:
         god_alignment = get_god_alignment_from_member(member)
 
-<<<<<<< HEAD
         rank_color = get_rank_color_from_points(points_total, god_alignment)
         rank_icon = find_emoji(interaction, god_alignment or rank_name)
     else:
@@ -82,15 +83,11 @@
         next_rank_icon = find_emoji(interaction, next_rank_name)
 
     embed = build_response_embed(
-        f"{rank_icon} {member.display_name} | Score: {points_total:,}",
+        f"{rank_icon} {display_name} | Score: {points_total:,}",
         "",
         rank_color,
     )
-=======
-    display_name = member.display_name if member is not None else player
 
-    embed = build_response_embed(f"{rank_icon} {display_name}", "", rank_color)
->>>>>>> e7a28555
     embed.add_field(
         name="Skill Points",
         value=f"{skill_points:,} ({render_percentage(skill_points, points_total)})",
