--- conflicted
+++ resolved
@@ -8,11 +8,8 @@
 from ironforgedbot.common.constants import EMPTY_SPACE
 from ironforgedbot.common.helpers import (
     find_emoji,
-<<<<<<< HEAD
     normalize_discord_string,
     render_percentage,
-=======
->>>>>>> 2151ba53
     validate_playername,
 )
 from ironforgedbot.common.ranks import (
