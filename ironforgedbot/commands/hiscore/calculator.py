from typing import Dict, List, NotRequired, Tuple, TypedDict

import requests
from apscheduler.executors.base import logging

<<<<<<< HEAD
from ironforgedbot.commands.hiscore.constants import SKILLS, ACTIVITIES
from ironforgedbot.commands.hiscore.points import SKILL_POINTS_REGULAR, SKILL_POINTS_PAST_99, ACTIVITY_POINTS
from ironforgedbot.common.ranks import RANKS, get_rank_from_points
=======
from ironforgedbot.common.helpers import normalize_discord_string
from ironforgedbot.storage.data import BOSSES, CLUES, RAIDS, SKILLS
>>>>>>> 12342251

HISCORES_PLAYER_URL = (
    "https://secure.runescape.com/m=hiscore_oldschool/index_lite.json?player={player}"
)
LEVEL_99_EXPERIENCE = 13034431


class ActivityScore(TypedDict):
    name: str
    display_name: NotRequired[str]
    display_order: int
    emoji_key: str
    kc: int
    points: int


class SkillScore(TypedDict):
    name: str
    display_name: NotRequired[str]
    display_order: int
    emoji_key: str
    xp: int
    level: int
    points: int


class ScoreBreakdown:
    def __init__(
        self,
        skills: List[SkillScore],
        clues: List[ActivityScore],
        raids: List[ActivityScore],
        bosses: List[ActivityScore],
    ):
        self.skills = skills
        self.clues = clues
        self.raids = raids
        self.bosses = bosses


def score_info(
    player_name: str,
) -> ScoreBreakdown:
    player_name = normalize_discord_string(player_name)
    data = _fetch_data(player_name)

    skills = _get_skills_info(data)
    clues, raids, bosses = _get_activities_info(data)

    return ScoreBreakdown(skills, clues, raids, bosses)


def points_total(player_name: str) -> int:
    player_name = normalize_discord_string(player_name)

    data = score_info(player_name)
    activities = data.clues + data.raids + data.bosses

    points = 0

    for skill in data.skills:
        points += skill["points"]

    for activity in activities:
        points += activity["points"]

    return points


def get_rank(player_name: str) -> RANKS:
    try:
        points_by_skill, points_by_activity = score_total(player_name)
    except RuntimeError as e:
        raise e

    skill_points = 0
    for _, v in points_by_skill.items():
        skill_points += v

    activity_points = 0
    for _, v in points_by_activity.items():
        activity_points += v

    total_points = skill_points + activity_points
    return RANKS(get_rank_from_points(total_points))


def _fetch_data(player_name: str):
    try:
        resp = requests.get(HISCORES_PLAYER_URL.format(player=player_name), timeout=15)
        if resp.status_code != 200:
            raise RuntimeError(
                f"Looking up {player_name} on hiscores failed. Got status code {resp.status_code}"
            )
    except requests.exceptions.RequestException as e:
        raise RuntimeError(f"Encountered an error calling Runescape API: {e}")

    return resp.json()


def _get_skills_info(score_data) -> List[SkillScore]:
    if SKILLS is None:
        raise RuntimeError("Unable to read skills data")

    output = []

    for skill_data in score_data["skills"]:
        skill_name = skill_data["name"]

        if skill_name.lower() == "overall":
            continue

        skill = next((skill for skill in SKILLS if skill["name"] == skill_name), None)

        if skill is None:
            logging.info(f"Skill name '{skill_name}' not found")
            continue

        skill_level = int(skill_data["level"]) if int(skill_data["level"]) > 1 else 1
        experience = int(skill_data["xp"]) if int(skill_data["xp"]) > 0 else 0

        if skill_level < 99:
            points = int(experience / skill["xp_per_point"])
        else:
            points = int(LEVEL_99_EXPERIENCE / skill["xp_per_point"]) + int(
                (experience - LEVEL_99_EXPERIENCE) / skill["xp_per_point_post_99"]
            )

        data: SkillScore = {
            "name": skill["name"],
            "display_order": skill["display_order"],
            "emoji_key": skill["emoji_key"],
            "level": skill_level,
            "xp": experience,
            "points": points,
        }
        output.append(data)

    return output


def _get_activities_info(
    score_data,
) -> Tuple[List[ActivityScore], List[ActivityScore], List[ActivityScore]]:
    if CLUES is None or BOSSES is None or RAIDS is None:
        raise RuntimeError("Unable to read activity data")

    clues = []
    raids = []
    bosses = []

    for activity in score_data["activities"]:
        activity_name = activity["name"]

        clue = next((clue for clue in CLUES if clue["name"] == activity_name), None)
        if clue is not None:
            kc = max(int(activity["score"]), 0)
            data: ActivityScore = {
                "name": clue["name"],
                "display_order": clue["display_order"],
                "emoji_key": clue["emoji_key"],
                "kc": kc,
                "points": max(int(kc / clue["kc_per_point"]), 0),
            }

            if clue.get("display_name", None) is not None:
                data["display_name"] = clue.get("display_name", "")

            clues.append(data)
            continue

        raid = next((raid for raid in RAIDS if raid["name"] == activity_name), None)
        if raid is not None:
            kc = max(int(activity["score"]), 0)
            data: ActivityScore = {
                "name": raid["name"],
                "display_order": raid["display_order"],
                "emoji_key": raid["emoji_key"],
                "kc": kc,
                "points": max(int(kc / raid["kc_per_point"]), 0),
            }

            if raid.get("display_name", None) is not None:
                data["display_name"] = raid.get("display_name", "")

            raids.append(data)
            continue

        boss = next((boss for boss in BOSSES if boss["name"] == activity_name), None)
        if boss is not None:
            kc = max(int(activity["score"]), 0)

            if kc < 1:
                continue

            data: ActivityScore = {
                "name": boss["name"],
                "display_order": boss["display_order"],
                "emoji_key": boss["emoji_key"],
                "kc": kc,
                "points": max(int(kc / boss["kc_per_point"]), 0),
            }

            if boss.get("display_name", None) is not None:
                data["display_name"] = boss.get("display_name", "")

            bosses.append(data)
            continue

        logging.debug(f"Activity '{activity_name}' not handled")

    return clues, raids, bosses<|MERGE_RESOLUTION|>--- conflicted
+++ resolved
@@ -1,16 +1,11 @@
-from typing import Dict, List, NotRequired, Tuple, TypedDict
+from typing import List, NotRequired, Tuple, TypedDict
 
 import requests
 from apscheduler.executors.base import logging
 
-<<<<<<< HEAD
-from ironforgedbot.commands.hiscore.constants import SKILLS, ACTIVITIES
-from ironforgedbot.commands.hiscore.points import SKILL_POINTS_REGULAR, SKILL_POINTS_PAST_99, ACTIVITY_POINTS
+from ironforgedbot.common.helpers import normalize_discord_string
 from ironforgedbot.common.ranks import RANKS, get_rank_from_points
-=======
-from ironforgedbot.common.helpers import normalize_discord_string
 from ironforgedbot.storage.data import BOSSES, CLUES, RAIDS, SKILLS
->>>>>>> 12342251
 
 HISCORES_PLAYER_URL = (
     "https://secure.runescape.com/m=hiscore_oldschool/index_lite.json?player={player}"
@@ -82,19 +77,10 @@
 
 def get_rank(player_name: str) -> RANKS:
     try:
-        points_by_skill, points_by_activity = score_total(player_name)
+        total_points = points_total(player_name)
     except RuntimeError as e:
         raise e
 
-    skill_points = 0
-    for _, v in points_by_skill.items():
-        skill_points += v
-
-    activity_points = 0
-    for _, v in points_by_activity.items():
-        activity_points += v
-
-    total_points = skill_points + activity_points
     return RANKS(get_rank_from_points(total_points))
 
 
