<<<<<<< HEAD
import logging
from typing import Tuple
from discord import Interaction, Guild, Member
=======
import tempfile
from io import BytesIO

import discord
from collections.abc import Sequence

emojiCache = dict[str, discord.Emoji]()

QUOTES = "```"
MAX_DISCORD_MESSAGE_SIZE = 2_000 - len(QUOTES) - 1
NEW_LINE = "\n"
>>>>>>> dcaecc38


def normalize_discord_string(nick: str) -> str:
    """Strips Discord nickname down to plaintext."""
    if nick is None:
        return ""

    if nick.isascii():
        return nick

    new_nick = []
    for letter in nick:
        if letter.isascii():
            new_nick.append(letter)
    return "".join(new_nick).strip()


def validate_user_request(
    interaction: Interaction, playername: str
) -> Tuple[Member, str]:
    if not interaction.guild:
        logging.error(f"Error accessing guild ({interaction.id})")
        raise ReferenceError("Error accessing server")

    if interaction.is_expired():
        logging.info(f"Interaction has expired ({interaction.id})")
        raise ReferenceError("Interaction has expired")

    playername = validate_playername(playername)
    member = find_member_by_nickname(interaction.guild, playername)

    return member, playername


def validate_playername(playername: str) -> str:
    playername = normalize_discord_string(playername)

    if len(playername) > 12 or len(playername) < 1:
        logging.info(f"RSN length incorrect: '{playername}'")
        raise ValueError("RSN can only be 1-12 characters long")

    return playername


def validate_protected_request(
    interaction: Interaction, playername: str, required_role: str
) -> Tuple[Member, str]:
    caller, _ = validate_user_request(interaction, interaction.user.display_name)
    member, playername = validate_user_request(interaction, playername)

    has_role = validate_member_has_role(caller, required_role)

<<<<<<< HEAD
    if not has_role:
        raise ValueError(
            f"Member '{caller.display_name}' does not have permission for this action"
        )

    return member, playername


def validate_member_has_role(member: Member, required_role: str) -> bool:
    roles = member.roles

    for role in roles:
        if role.name.lower() == required_role.lower():
            return True

    return False


def find_member_by_nickname(guild: Guild, target_name: str) -> Member:
    if not guild.members or len(guild.members) < 1:
        raise ReferenceError("Error accessing server members")

    for member in guild.members:
        normalized_display_name = normalize_discord_string(member.display_name.lower())
        if normalized_display_name == normalize_discord_string(target_name.lower()):
            if not member.nick or len(member.nick) < 1:
                logging.info(f"{member.display_name} has no nickname set")
                raise ValueError(
                    f"Member '**{member.display_name}**' does not have a nickname set"
                )
            return member

    raise ValueError(f"Player '**{target_name}**' is not a member of this server")


def calculate_percentage(part, whole) -> int:
    return round(100 * float(part) / float(whole))
=======
def find_emoji(list_: Sequence[discord.Emoji], target: str):
    if target in emojiCache:
        return emojiCache[target]

    for emoji in list_:
        if emoji.available and emoji.name == target:
            emojiCache[emoji.name] = emoji
            return emoji

    return ""


def get_all_discord_members(guild: discord.Guild) -> list[str]:
    known_members = []
    for member in guild.members:
        if member.bot or member.nick is None or "" == member.nick:
            continue

        nick = normalize_discord_string(member.nick)
        if "" == nick:
            continue

        for role in member.roles:
            normalized_role = normalize_discord_string(role.name)
            if "" == normalized_role:
                continue

            if "member" == normalized_role.lower():
                known_members.append(nick)

    return known_members


def fit_log_lines_into_discord_messages(lines: list[str]) -> list[str]:
    messages = []
    current_message = QUOTES + NEW_LINE

    for line in lines:
        if len(line) + len(current_message) > MAX_DISCORD_MESSAGE_SIZE:
            current_message += QUOTES
            messages.append(current_message)
            current_message = QUOTES + NEW_LINE
        current_message += line + NEW_LINE

    if len(current_message) > len(QUOTES) + len(NEW_LINE):
        current_message += QUOTES
        messages.append(current_message)

    return messages


async def reply_with_file(msg: str, body: str, file_name: str, interaction: discord.Interaction):
    discord_file = discord.File(BytesIO(str.encode(body)), filename=file_name)
    await interaction.followup.send(msg, file=discord_file)
>>>>>>> dcaecc38
<|MERGE_RESOLUTION|>--- conflicted
+++ resolved
@@ -1,8 +1,6 @@
-<<<<<<< HEAD
 import logging
 from typing import Tuple
 from discord import Interaction, Guild, Member
-=======
 import tempfile
 from io import BytesIO
 
@@ -14,7 +12,6 @@
 QUOTES = "```"
 MAX_DISCORD_MESSAGE_SIZE = 2_000 - len(QUOTES) - 1
 NEW_LINE = "\n"
->>>>>>> dcaecc38
 
 
 def normalize_discord_string(nick: str) -> str:
@@ -67,7 +64,6 @@
 
     has_role = validate_member_has_role(caller, required_role)
 
-<<<<<<< HEAD
     if not has_role:
         raise ValueError(
             f"Member '{caller.display_name}' does not have permission for this action"
@@ -105,7 +101,8 @@
 
 def calculate_percentage(part, whole) -> int:
     return round(100 * float(part) / float(whole))
-=======
+
+
 def find_emoji(list_: Sequence[discord.Emoji], target: str):
     if target in emojiCache:
         return emojiCache[target]
@@ -157,7 +154,8 @@
     return messages
 
 
-async def reply_with_file(msg: str, body: str, file_name: str, interaction: discord.Interaction):
+async def reply_with_file(
+    msg: str, body: str, file_name: str, interaction: discord.Interaction
+):
     discord_file = discord.File(BytesIO(str.encode(body)), filename=file_name)
-    await interaction.followup.send(msg, file=discord_file)
->>>>>>> dcaecc38
+    await interaction.followup.send(msg, file=discord_file)